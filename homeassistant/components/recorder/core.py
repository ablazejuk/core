--- conflicted
+++ resolved
@@ -350,15 +350,9 @@
             if event.event_type in exclude_event_types:
                 return
 
-<<<<<<< HEAD
             entity_filter = self.entity_filter
-            if (
-                entity_filter is None
-                or (entity_id := event.data.get(ATTR_ENTITY_ID)) is None
-=======
             if entity_filter is None or not (
                 entity_id := event.data.get(ATTR_ENTITY_ID)
->>>>>>> 020961d2
             ):
                 queue_put(event)
                 return
